/*
 * Licensed to the Apache Software Foundation (ASF) under one or more
 * contributor license agreements.  See the NOTICE file distributed with
 * this work for additional information regarding copyright ownership.
 * The ASF licenses this file to You under the Apache License, Version 2.0
 * (the "License"); you may not use this file except in compliance with
 * the License.  You may obtain a copy of the License at
 *
 *    http://www.apache.org/licenses/LICENSE-2.0
 *
 * Unless required by applicable law or agreed to in writing, software
 * distributed under the License is distributed on an "AS IS" BASIS,
 * WITHOUT WARRANTIES OR CONDITIONS OF ANY KIND, either express or implied.
 * See the License for the specific language governing permissions and
 * limitations under the License.
 */

package org.apache.spark.sql.streaming

import java.io.File

import org.apache.commons.io.FileUtils
import org.apache.commons.io.filefilter.{DirectoryFileFilter, RegexFileFilter}

import org.apache.spark.sql._
import org.apache.spark.sql.catalyst.encoders.ExpressionEncoder
import org.apache.spark.sql.execution.DataSourceScanExec
import org.apache.spark.sql.execution.datasources._
import org.apache.spark.sql.execution.streaming._
import org.apache.spark.sql.functions._
import org.apache.spark.sql.sources.DataSourceRegister
import org.apache.spark.sql.test.SharedSQLContext
import org.apache.spark.sql.types._
import org.apache.spark.util.Utils

class FileStreamSinkSuite extends StreamTest {
  import testImplicits._

  test("FileStreamSinkWriter - csv - unpartitioned data") {
    testUnpartitionedData(new csv.DefaultSource())
  }

  test("FileStreamSinkWriter - json - unpartitioned data") {
    testUnpartitionedData(new json.DefaultSource())
  }

  test("FileStreamSinkWriter - parquet - unpartitioned data") {
    testUnpartitionedData(new parquet.DefaultSource())
  }

  test("FileStreamSinkWriter - text - unpartitioned data") {
    testUnpartitionedData(new text.DefaultSource())
  }

  private def testUnpartitionedData(fileFormat: FileFormat with DataSourceRegister) {
    val path = Utils.createTempDir()
    path.delete()

    val hadoopConf = spark.sparkContext.hadoopConfiguration
<<<<<<< HEAD
    val fileFormat = new parquet.ParquetFileFormat()
=======
    val testingAgainstText = fileFormat.isInstanceOf[text.DefaultSource]
>>>>>>> ed7a0f06

    def writeRange(start: Int, end: Int, numPartitions: Int): Seq[String] = {

      // The `text` format accepts only one unpartitioned column, and requires the contents be
      // strings; so we occasionally treat `text` format differently from the other formats.
      val df = if (testingAgainstText) {
          // For `text` format, we'll have only one unpartitioned column
          spark
            .range(start, end, 1, numPartitions)
            .map(_.toString).toDF("id")
        }
        else {
          // For the other formats, we'll have two unpartitioned columns
          spark
            .range(start, end, 1, numPartitions)
            .map(_.toString).toDF("id")
            .select($"id", lit("foo").as("value"))
        }

      val writer = new FileStreamSinkWriter(
        df, fileFormat, path.toString, partitionColumnNames = Nil, hadoopConf, Map.empty)
      writer.write().map(_.path.stripPrefix("file://"))
    }

    // Write and check whether new files are written correctly
    val files1 = writeRange(0, 10, 2)
    assert(files1.size === 2, s"unexpected number of files: $files1")
    checkFilesExist(path, files1, "file not written")
    checkAnswer(
        spark.read.format(fileFormat.shortName()).load(path.getCanonicalPath),
        (0 until 10).map(_.toString).map { if (testingAgainstText) Row(_) else Row(_, "foo")} )

    // Append and check whether new files are written correctly and old files still exist
    val files2 = writeRange(10, 20, 3)
    assert(files2.size === 3, s"unexpected number of files: $files2")
    assert(files2.intersect(files1).isEmpty, "old files returned")
    checkFilesExist(path, files2, s"New file not written")
    checkFilesExist(path, files1, s"Old file not found")
    checkAnswer(
        spark.read.format(fileFormat.shortName()).load(path.getCanonicalPath),
        (0 until 20).map(_.toString).map { if (testingAgainstText) Row(_) else Row(_, "foo")} )
  }

  test("FileStreamSinkWriter - csv - partitioned data") {
    testPartitionedData(new csv.DefaultSource())
  }

  test("FileStreamSinkWriter - json - partitioned data") {
    testPartitionedData(new json.DefaultSource())
  }

  test("FileStreamSinkWriter - parquet - partitioned data") {
    testPartitionedData(new parquet.DefaultSource())
  }

  test("FileStreamSinkWriter - text - partitioned data") {
    testPartitionedData(new text.DefaultSource())
  }

  private def testPartitionedData(fileFormat: FileFormat with DataSourceRegister) {
    implicit val e = ExpressionEncoder[java.lang.Long]
    val path = Utils.createTempDir()
    path.delete()

    val hadoopConf = spark.sparkContext.hadoopConfiguration
<<<<<<< HEAD
    val fileFormat = new parquet.ParquetFileFormat()
=======
    val testingAgainstText = fileFormat.isInstanceOf[text.DefaultSource]
>>>>>>> ed7a0f06

    def writeRange(start: Int, end: Int, numPartitions: Int): Seq[String] = {
      val df = if (testingAgainstText) {
          // For `text` format, we'll have only one unpartitioned column
          spark
            .range(start, end, 1, numPartitions)
            .flatMap(x => Iterator(x, x, x)).toDF("id")
            .select($"id", lit("foo").as("value"))
        } else {
          // For the other formats, we'll have two unpartitioned columns
          spark
            .range(start, end, 1, numPartitions)
            .flatMap(x => Iterator(x, x, x)).toDF("id")
            .select($"id", lit("foo").as("value1"), lit("bar").as("value2"))
        }
      require(df.rdd.partitions.size === numPartitions)
      val writer = new FileStreamSinkWriter(
        df, fileFormat, path.toString, partitionColumnNames = Seq("id"), hadoopConf, Map.empty)
      writer.write().map(_.path.stripPrefix("file://"))
    }

    def checkOneFileWrittenPerKey(keys: Seq[Int], filesWritten: Seq[String]): Unit = {
      keys.foreach { id =>
        assert(
          filesWritten.count(_.contains(s"/id=$id/")) == 1,
          s"no file for id=$id. all files: \n\t${filesWritten.mkString("\n\t")}"
        )
      }
    }

    // Write and check whether new files are written correctly
    val files1 = writeRange(0, 10, 2)
    assert(files1.size === 10, s"unexpected number of files:\n${files1.mkString("\n")}")
    checkFilesExist(path, files1, "file not written")
    checkOneFileWrittenPerKey(0 until 10, files1)

    val answer1 = if (testingAgainstText) {
        (0 until 10).flatMap(x => Iterator(x, x, x)).map(Row("foo", _))
      } else {
        (0 until 10).flatMap(x => Iterator(x, x, x)).map(Row("foo", "bar", _))
      }
    checkAnswer(spark.read.format(fileFormat.shortName()).load(path.getCanonicalPath), answer1)

    // Append and check whether new files are written correctly and old files still exist
    val files2 = writeRange(0, 20, 3)
    assert(files2.size === 20, s"unexpected number of files:\n${files2.mkString("\n")}")
    assert(files2.intersect(files1).isEmpty, "old files returned")
    checkFilesExist(path, files2, s"New file not written")
    checkFilesExist(path, files1, s"Old file not found")
    checkOneFileWrittenPerKey(0 until 20, files2)

    val answer2 = if (testingAgainstText) {
        (0 until 20).flatMap(x => Iterator(x, x, x)).map(Row("foo", _))
      }
      else {
        (0 until 20).flatMap(x => Iterator(x, x, x)).map(Row("foo", "bar", _))
      }

    checkAnswer(
        spark.read.format(fileFormat.shortName()).load(path.getCanonicalPath),
        answer1 ++ answer2)
  }

  test("FileStreamSink - csv - unpartitioned writing and batch reading") {
    testUnpartitionedWritingAndBatchReading(new csv.DefaultSource())
  }

  test("FileStreamSink - json - unpartitioned writing and batch reading") {
    testUnpartitionedWritingAndBatchReading(new json.DefaultSource())
  }

  test("FileStreamSink - parquet - unpartitioned writing and batch reading") {
    testUnpartitionedWritingAndBatchReading(new parquet.DefaultSource())
  }

  test("FileStreamSink - text - unpartitioned writing and batch reading") {
    testUnpartitionedWritingAndBatchReading(new text.DefaultSource())
  }

  private def testUnpartitionedWritingAndBatchReading(
      fileFormat: FileFormat with DataSourceRegister) {

    val inputData = MemoryStream[String]
    val df = inputData.toDF()

    val outputDir = Utils.createTempDir(namePrefix = "stream.output").getCanonicalPath
    val checkpointDir = Utils.createTempDir(namePrefix = "stream.checkpoint").getCanonicalPath

    var query: ContinuousQuery = null

    try {
      query =
        df.write
          .format(fileFormat.shortName())
          .option("checkpointLocation", checkpointDir)
          .startStream(outputDir)

      inputData.addData("1", "2", "3")

      failAfter(streamingTimeout) {
        query.processAllAvailable()
      }

      val outputDf = spark.read.format(fileFormat.shortName()).load(outputDir).as[String]
      checkDataset(outputDf, "1", "2", "3")

    } finally {
      if (query != null) {
        query.stop()
      }
    }
  }

  test("FileStreamSink - csv - partitioned writing and batch reading") {
    testPartitionedWritingAndBatchReading(new csv.DefaultSource())
  }

  test("FileStreamSink - json - partitioned writing and batch reading") {
    testPartitionedWritingAndBatchReading(new json.DefaultSource())
  }

  test("FileStreamSink - parquet - partitioned writing and batch reading") {
    testPartitionedWritingAndBatchReading(new parquet.DefaultSource())
  }

  test("FileStreamSink - text - partitioned writing and batch reading") {
    testPartitionedWritingAndBatchReading(new text.DefaultSource())
  }

  private def testPartitionedWritingAndBatchReading(
      fileFormat: FileFormat with DataSourceRegister) {

    val inputData = MemoryStream[Int]
    val ds = inputData.toDS()

    val outputDir = Utils.createTempDir(namePrefix = "stream.output").getCanonicalPath
    val checkpointDir = Utils.createTempDir(namePrefix = "stream.checkpoint").getCanonicalPath

    var query: ContinuousQuery = null

    try {
      query =
        ds.map(i => (i, (i * 1000).toString))
          .toDF("id", "value")
          .write
          .format(fileFormat.shortName())
          .partitionBy("id")
          .option("checkpointLocation", checkpointDir)
          .option("header", "true") // this is only for `cvs` to save column names into files
          .startStream(outputDir)

      inputData.addData(1, 2, 3)
      failAfter(streamingTimeout) {
        query.processAllAvailable()
      }

<<<<<<< HEAD
      val outputDf = spark.read.parquet(outputDir)
=======
      val outputDf =
        sqlContext
          .read
          .format(fileFormat.shortName())
          .option("header", "true") // this is only for `cvs` to load column names back from files
          .load(outputDir)

>>>>>>> ed7a0f06
      val expectedSchema = new StructType()
        .add(StructField("value", StringType))
        .add(StructField("id", IntegerType))
      assert(outputDf.schema === expectedSchema)

      // Verify that MetadataLogFileCatalog is being used and the correct partitioning schema has
      // been inferred
      val hadoopdFsRelations = outputDf.queryExecution.analyzed.collect {
        case LogicalRelation(baseRelation, _, _) if baseRelation.isInstanceOf[HadoopFsRelation] =>
          baseRelation.asInstanceOf[HadoopFsRelation]
      }
      assert(hadoopdFsRelations.size === 1)
      assert(hadoopdFsRelations.head.location.isInstanceOf[MetadataLogFileCatalog])
      assert(hadoopdFsRelations.head.partitionSchema.exists(_.name == "id"))
      assert(hadoopdFsRelations.head.dataSchema.exists(_.name == "value"))

      // Verify the data is correctly read
      checkDataset(
        outputDf.as[(String, Int)],
        ("1000", 1), ("2000", 2), ("3000", 3))

      /** Check some condition on the partitions of the FileScanRDD generated by a DF */
      def checkFileScanPartitions(df: DataFrame)(func: Seq[FilePartition] => Unit): Unit = {
        val getFileScanRDD = df.queryExecution.executedPlan.collect {
          case scan: DataSourceScanExec if scan.rdd.isInstanceOf[FileScanRDD] =>
            scan.rdd.asInstanceOf[FileScanRDD]
        }.headOption.getOrElse {
          fail(s"No FileScan in query\n${df.queryExecution}")
        }
        func(getFileScanRDD.filePartitions)
      }

      // Read without pruning
      checkFileScanPartitions(outputDf) { partitions =>
        // There should be as many distinct partition values as there are distinct ids
        assert(partitions.flatMap(_.files.map(_.partitionValues)).distinct.size === 3)
      }

      // Read with pruning, should read only files in partition dir id=1
      checkFileScanPartitions(outputDf.filter("id = 1")) { partitions =>
        val filesToBeRead = partitions.flatMap(_.files)
        assert(filesToBeRead.map(_.filePath).forall(_.contains("/id=1/")))
        assert(filesToBeRead.map(_.partitionValues).distinct.size === 1)
      }

      // Read with pruning, should read only files in partition dir id=1 and id=2
      checkFileScanPartitions(outputDf.filter("id in (1,2)")) { partitions =>
        val filesToBeRead = partitions.flatMap(_.files)
        assert(!filesToBeRead.map(_.filePath).exists(_.contains("/id=3/")))
        assert(filesToBeRead.map(_.partitionValues).distinct.size === 2)
      }
    } finally {
      if (query != null) {
        query.stop()
      }
    }
  }

  test("FileStreamSink - supported formats") {
    def testFormat(format: Option[String]): Unit = {
      val inputData = MemoryStream[Int]
      val ds = inputData.toDS()

      val outputDir = Utils.createTempDir(namePrefix = "stream.output").getCanonicalPath
      val checkpointDir = Utils.createTempDir(namePrefix = "stream.checkpoint").getCanonicalPath

      var query: ContinuousQuery = null

      try {
        val writer =
          ds.map(i => (i, i * 1000))
            .toDF("id", "value")
            .write
        if (format.nonEmpty) {
          writer.format(format.get)
        }
        query = writer
            .option("checkpointLocation", checkpointDir)
            .startStream(outputDir)
      } finally {
        if (query != null) {
          query.stop()
        }
      }
    }

    testFormat(None) // should not throw error as default format parquet when not specified
    testFormat(Some("csv"))
    testFormat(Some("json"))
    testFormat(Some("parquet"))
    testFormat(Some("text"))
    val e = intercept[UnsupportedOperationException] {
      testFormat(Some("jdbc"))
    }
    Seq("jdbc", "not support", "stream").foreach { s =>
      assert(e.getMessage.contains(s))
    }
  }

  private def checkFilesExist(dir: File, expectedFiles: Seq[String], msg: String): Unit = {
    import scala.collection.JavaConverters._
    val files =
      FileUtils.listFiles(dir, new RegexFileFilter("[^.]+"), DirectoryFileFilter.DIRECTORY)
        .asScala
        .map(_.getCanonicalPath)
        .toSet

    expectedFiles.foreach { f =>
      assert(files.contains(f),
        s"\n$msg\nexpected file:\n\t$f\nfound files:\n${files.mkString("\n\t")}")
    }
  }

}<|MERGE_RESOLUTION|>--- conflicted
+++ resolved
@@ -21,11 +21,14 @@
 
 import org.apache.commons.io.FileUtils
 import org.apache.commons.io.filefilter.{DirectoryFileFilter, RegexFileFilter}
-
 import org.apache.spark.sql._
 import org.apache.spark.sql.catalyst.encoders.ExpressionEncoder
 import org.apache.spark.sql.execution.DataSourceScanExec
 import org.apache.spark.sql.execution.datasources._
+import org.apache.spark.sql.execution.datasources.csv.CSVFileFormat
+import org.apache.spark.sql.execution.datasources.json.JsonFileFormat
+import org.apache.spark.sql.execution.datasources.parquet.ParquetFileFormat
+import org.apache.spark.sql.execution.datasources.text.TextFileFormat
 import org.apache.spark.sql.execution.streaming._
 import org.apache.spark.sql.functions._
 import org.apache.spark.sql.sources.DataSourceRegister
@@ -37,19 +40,19 @@
   import testImplicits._
 
   test("FileStreamSinkWriter - csv - unpartitioned data") {
-    testUnpartitionedData(new csv.DefaultSource())
+    testUnpartitionedData(new CSVFileFormat)
   }
 
   test("FileStreamSinkWriter - json - unpartitioned data") {
-    testUnpartitionedData(new json.DefaultSource())
+    testUnpartitionedData(new JsonFileFormat)
   }
 
   test("FileStreamSinkWriter - parquet - unpartitioned data") {
-    testUnpartitionedData(new parquet.DefaultSource())
+    testUnpartitionedData(new ParquetFileFormat)
   }
 
   test("FileStreamSinkWriter - text - unpartitioned data") {
-    testUnpartitionedData(new text.DefaultSource())
+    testUnpartitionedData(new TextFileFormat)
   }
 
   private def testUnpartitionedData(fileFormat: FileFormat with DataSourceRegister) {
@@ -57,17 +60,14 @@
     path.delete()
 
     val hadoopConf = spark.sparkContext.hadoopConfiguration
-<<<<<<< HEAD
-    val fileFormat = new parquet.ParquetFileFormat()
-=======
-    val testingAgainstText = fileFormat.isInstanceOf[text.DefaultSource]
->>>>>>> ed7a0f06
+
+    val testingText = fileFormat.isInstanceOf[TextFileFormat]
 
     def writeRange(start: Int, end: Int, numPartitions: Int): Seq[String] = {
 
       // The `text` format accepts only one unpartitioned column, and requires the contents be
       // strings; so we occasionally treat `text` format differently from the other formats.
-      val df = if (testingAgainstText) {
+      val df = if (testingText) {
           // For `text` format, we'll have only one unpartitioned column
           spark
             .range(start, end, 1, numPartitions)
@@ -92,7 +92,7 @@
     checkFilesExist(path, files1, "file not written")
     checkAnswer(
         spark.read.format(fileFormat.shortName()).load(path.getCanonicalPath),
-        (0 until 10).map(_.toString).map { if (testingAgainstText) Row(_) else Row(_, "foo")} )
+        (0 until 10).map(_.toString).map { if (testingText) Row(_) else Row(_, "foo")} )
 
     // Append and check whether new files are written correctly and old files still exist
     val files2 = writeRange(10, 20, 3)
@@ -102,23 +102,23 @@
     checkFilesExist(path, files1, s"Old file not found")
     checkAnswer(
         spark.read.format(fileFormat.shortName()).load(path.getCanonicalPath),
-        (0 until 20).map(_.toString).map { if (testingAgainstText) Row(_) else Row(_, "foo")} )
+        (0 until 20).map(_.toString).map { if (testingText) Row(_) else Row(_, "foo")} )
   }
 
   test("FileStreamSinkWriter - csv - partitioned data") {
-    testPartitionedData(new csv.DefaultSource())
+    testPartitionedData(new csv.CSVFileFormat())
   }
 
   test("FileStreamSinkWriter - json - partitioned data") {
-    testPartitionedData(new json.DefaultSource())
+    testPartitionedData(new JsonFileFormat)
   }
 
   test("FileStreamSinkWriter - parquet - partitioned data") {
-    testPartitionedData(new parquet.DefaultSource())
+    testPartitionedData(new ParquetFileFormat)
   }
 
   test("FileStreamSinkWriter - text - partitioned data") {
-    testPartitionedData(new text.DefaultSource())
+    testPartitionedData(new TextFileFormat)
   }
 
   private def testPartitionedData(fileFormat: FileFormat with DataSourceRegister) {
@@ -127,14 +127,11 @@
     path.delete()
 
     val hadoopConf = spark.sparkContext.hadoopConfiguration
-<<<<<<< HEAD
-    val fileFormat = new parquet.ParquetFileFormat()
-=======
-    val testingAgainstText = fileFormat.isInstanceOf[text.DefaultSource]
->>>>>>> ed7a0f06
+
+    val testingText = fileFormat.isInstanceOf[TextFileFormat]
 
     def writeRange(start: Int, end: Int, numPartitions: Int): Seq[String] = {
-      val df = if (testingAgainstText) {
+      val df = if (testingText) {
           // For `text` format, we'll have only one unpartitioned column
           spark
             .range(start, end, 1, numPartitions)
@@ -168,7 +165,7 @@
     checkFilesExist(path, files1, "file not written")
     checkOneFileWrittenPerKey(0 until 10, files1)
 
-    val answer1 = if (testingAgainstText) {
+    val answer1 = if (testingText) {
         (0 until 10).flatMap(x => Iterator(x, x, x)).map(Row("foo", _))
       } else {
         (0 until 10).flatMap(x => Iterator(x, x, x)).map(Row("foo", "bar", _))
@@ -183,7 +180,7 @@
     checkFilesExist(path, files1, s"Old file not found")
     checkOneFileWrittenPerKey(0 until 20, files2)
 
-    val answer2 = if (testingAgainstText) {
+    val answer2 = if (testingText) {
         (0 until 20).flatMap(x => Iterator(x, x, x)).map(Row("foo", _))
       }
       else {
@@ -196,19 +193,19 @@
   }
 
   test("FileStreamSink - csv - unpartitioned writing and batch reading") {
-    testUnpartitionedWritingAndBatchReading(new csv.DefaultSource())
+    testUnpartitionedWritingAndBatchReading(new CSVFileFormat)
   }
 
   test("FileStreamSink - json - unpartitioned writing and batch reading") {
-    testUnpartitionedWritingAndBatchReading(new json.DefaultSource())
+    testUnpartitionedWritingAndBatchReading(new JsonFileFormat)
   }
 
   test("FileStreamSink - parquet - unpartitioned writing and batch reading") {
-    testUnpartitionedWritingAndBatchReading(new parquet.DefaultSource())
+    testUnpartitionedWritingAndBatchReading(new ParquetFileFormat)
   }
 
   test("FileStreamSink - text - unpartitioned writing and batch reading") {
-    testUnpartitionedWritingAndBatchReading(new text.DefaultSource())
+    testUnpartitionedWritingAndBatchReading(new TextFileFormat)
   }
 
   private def testUnpartitionedWritingAndBatchReading(
@@ -246,19 +243,19 @@
   }
 
   test("FileStreamSink - csv - partitioned writing and batch reading") {
-    testPartitionedWritingAndBatchReading(new csv.DefaultSource())
+    testPartitionedWritingAndBatchReading(new CSVFileFormat)
   }
 
   test("FileStreamSink - json - partitioned writing and batch reading") {
-    testPartitionedWritingAndBatchReading(new json.DefaultSource())
+    testPartitionedWritingAndBatchReading(new JsonFileFormat)
   }
 
   test("FileStreamSink - parquet - partitioned writing and batch reading") {
-    testPartitionedWritingAndBatchReading(new parquet.DefaultSource())
+    testPartitionedWritingAndBatchReading(new ParquetFileFormat)
   }
 
   test("FileStreamSink - text - partitioned writing and batch reading") {
-    testPartitionedWritingAndBatchReading(new text.DefaultSource())
+    testPartitionedWritingAndBatchReading(new TextFileFormat)
   }
 
   private def testPartitionedWritingAndBatchReading(
@@ -288,9 +285,6 @@
         query.processAllAvailable()
       }
 
-<<<<<<< HEAD
-      val outputDf = spark.read.parquet(outputDir)
-=======
       val outputDf =
         sqlContext
           .read
@@ -298,7 +292,6 @@
           .option("header", "true") // this is only for `cvs` to load column names back from files
           .load(outputDir)
 
->>>>>>> ed7a0f06
       val expectedSchema = new StructType()
         .add(StructField("value", StringType))
         .add(StructField("id", IntegerType))
