/*
 * Licensed to the Apache Software Foundation (ASF) under one or more
 * contributor license agreements.  See the NOTICE file distributed with
 * this work for additional information regarding copyright ownership.
 * The ASF licenses this file to You under the Apache License, Version 2.0
 * (the "License"); you may not use this file except in compliance with
 * the License.  You may obtain a copy of the License at
 *
 *    http://www.apache.org/licenses/LICENSE-2.0
 *
 * Unless required by applicable law or agreed to in writing, software
 * distributed under the License is distributed on an "AS IS" BASIS,
 * WITHOUT WARRANTIES OR CONDITIONS OF ANY KIND, either express or implied.
 * See the License for the specific language governing permissions and
 * limitations under the License.
 */

import java.io._
import java.nio.file.Files

import scala.util.Properties
import scala.collection.JavaConverters._
import scala.collection.mutable.Stack

import sbt._
import sbt.Classpaths.publishTask
import sbt.Keys._
import sbtunidoc.Plugin.UnidocKeys.unidocGenjavadocVersion
import com.simplytyped.Antlr4Plugin._
import com.typesafe.sbt.pom.{PomBuild, SbtPomKeys}
import com.typesafe.tools.mima.plugin.MimaKeys

import spray.revolver.RevolverPlugin._

object BuildCommons {

  private val buildLocation = file(".").getAbsoluteFile.getParentFile

  val sqlProjects@Seq(catalyst, sql, hive, hiveThriftServer) = Seq(
    "catalyst", "sql", "hive", "hive-thriftserver"
  ).map(ProjectRef(buildLocation, _))

  val streamingProjects@Seq(
<<<<<<< HEAD
    streaming, streamingKafka, streamingKafkaBeta
  ) = Seq(
    "streaming", "streaming-kafka", "streaming-kafka-beta"
=======
    streaming, streamingFlumeSink, streamingFlume, streamingKafka
  ) = Seq(
    "streaming", "streaming-flume-sink", "streaming-flume", "streaming-kafka"
>>>>>>> 583b5e05
  ).map(ProjectRef(buildLocation, _))

  val allProjects@Seq(
    core, graphx, mllib, repl, networkCommon, networkShuffle, launcher, unsafe, testTags, sketch, _*
  ) = Seq(
    "core", "graphx", "mllib", "repl", "network-common", "network-shuffle", "launcher", "unsafe",
    "test-tags", "sketch"
  ).map(ProjectRef(buildLocation, _)) ++ sqlProjects ++ streamingProjects

  val optionallyEnabledProjects@Seq(yarn, java8Tests, sparkGangliaLgpl,
    streamingKinesisAsl, dockerIntegrationTests) =
    Seq("yarn", "java8-tests", "ganglia-lgpl", "streaming-kinesis-asl",
      "docker-integration-tests").map(ProjectRef(buildLocation, _))

<<<<<<< HEAD
  val assemblyProjects@Seq(assembly, networkYarn, streamingKafkaAssembly, streamingKafkaBetaAssembly, streamingKinesisAslAssembly) =
    Seq("assembly", "network-yarn", "streaming-kafka-assembly", "streaming-kafka-beta-assembly", "streaming-kinesis-asl-assembly")
=======
  val assemblyProjects@Seq(networkYarn, streamingFlumeAssembly, streamingKafkaAssembly, streamingKinesisAslAssembly) =
    Seq("network-yarn", "streaming-flume-assembly", "streaming-kafka-assembly", "streaming-kinesis-asl-assembly")
>>>>>>> 583b5e05
      .map(ProjectRef(buildLocation, _))

  val copyJarsProjects@Seq(assembly, examples) = Seq("assembly", "examples")
    .map(ProjectRef(buildLocation, _))

  val tools = ProjectRef(buildLocation, "tools")
  // Root project.
  val spark = ProjectRef(buildLocation, "spark")
  val sparkHome = buildLocation

  val testTempDir = s"$sparkHome/target/tmp"

  val javacJVMVersion = settingKey[String]("source and target JVM version for javac")
  val scalacJVMVersion = settingKey[String]("source and target JVM version for scalac")
}

object SparkBuild extends PomBuild {

  import BuildCommons._
  import scala.collection.mutable.Map

  val projectsMap: Map[String, Seq[Setting[_]]] = Map.empty

  // Provides compatibility for older versions of the Spark build
  def backwardCompatibility = {
    import scala.collection.mutable
    var profiles: mutable.Seq[String] = mutable.Seq("sbt")
    // scalastyle:off println
    if (Properties.envOrNone("SPARK_GANGLIA_LGPL").isDefined) {
      println("NOTE: SPARK_GANGLIA_LGPL is deprecated, please use -Pspark-ganglia-lgpl flag.")
      profiles ++= Seq("spark-ganglia-lgpl")
    }
    if (Properties.envOrNone("SPARK_HIVE").isDefined) {
      println("NOTE: SPARK_HIVE is deprecated, please use -Phive and -Phive-thriftserver flags.")
      profiles ++= Seq("hive", "hive-thriftserver")
    }
    Properties.envOrNone("SPARK_HADOOP_VERSION") match {
      case Some(v) =>
        println("NOTE: SPARK_HADOOP_VERSION is deprecated, please use -Dhadoop.version=" + v)
        System.setProperty("hadoop.version", v)
      case None =>
    }
    if (Properties.envOrNone("SPARK_YARN").isDefined) {
      println("NOTE: SPARK_YARN is deprecated, please use -Pyarn flag.")
      profiles ++= Seq("yarn")
    }
    // scalastyle:on println
    profiles
  }

  override val profiles = {
    val profiles = Properties.envOrNone("SBT_MAVEN_PROFILES") match {
    case None => backwardCompatibility
    case Some(v) =>
      if (backwardCompatibility.nonEmpty)
        // scalastyle:off println
        println("Note: We ignore environment variables, when use of profile is detected in " +
          "conjunction with environment variable.")
        // scalastyle:on println
      v.split("(\\s+|,)").filterNot(_.isEmpty).map(_.trim.replaceAll("-P", "")).toSeq
    }

    if (System.getProperty("scala-2.10") == "") {
      // To activate scala-2.10 profile, replace empty property value to non-empty value
      // in the same way as Maven which handles -Dname as -Dname=true before executes build process.
      // see: https://github.com/apache/maven/blob/maven-3.0.4/maven-embedder/src/main/java/org/apache/maven/cli/MavenCli.java#L1082
      System.setProperty("scala-2.10", "true")
    }
    profiles
  }

  Properties.envOrNone("SBT_MAVEN_PROPERTIES") match {
    case Some(v) =>
      v.split("(\\s+|,)").filterNot(_.isEmpty).map(_.split("=")).foreach(x => System.setProperty(x(0), x(1)))
    case _ =>
  }

  override val userPropertiesMap = System.getProperties.asScala.toMap

  lazy val MavenCompile = config("m2r") extend(Compile)
  lazy val publishLocalBoth = TaskKey[Unit]("publish-local", "publish local for m2 and ivy")

  lazy val sparkGenjavadocSettings: Seq[sbt.Def.Setting[_]] = Seq(
    libraryDependencies += compilerPlugin(
      "org.spark-project" %% "genjavadoc-plugin" % unidocGenjavadocVersion.value cross CrossVersion.full),
    scalacOptions <+= target.map(t => "-P:genjavadoc:out=" + (t / "java")))

  lazy val sharedSettings = sparkGenjavadocSettings ++ Seq (
    exportJars in Compile := true,
    exportJars in Test := false,
    javaHome := sys.env.get("JAVA_HOME")
      .orElse(sys.props.get("java.home").map { p => new File(p).getParentFile().getAbsolutePath() })
      .map(file),
    incOptions := incOptions.value.withNameHashing(true),
    publishMavenStyle := true,
    unidocGenjavadocVersion := "0.9-spark0",

    // Override SBT's default resolvers:
    resolvers := Seq(
      DefaultMavenRepository,
      Resolver.mavenLocal,
      Resolver.file("local", file(Path.userHome.absolutePath + "/.ivy2/local"))(Resolver.ivyStylePatterns)
    ),
    externalResolvers := resolvers.value,
    otherResolvers <<= SbtPomKeys.mvnLocalRepository(dotM2 => Seq(Resolver.file("dotM2", dotM2))),
    publishLocalConfiguration in MavenCompile <<= (packagedArtifacts, deliverLocal, ivyLoggingLevel) map {
      (arts, _, level) => new PublishConfiguration(None, "dotM2", arts, Seq(), level)
    },
    publishMavenStyle in MavenCompile := true,
    publishLocal in MavenCompile <<= publishTask(publishLocalConfiguration in MavenCompile, deliverLocal),
    publishLocalBoth <<= Seq(publishLocal in MavenCompile, publishLocal).dependOn,

    javacOptions in (Compile, doc) ++= {
      val versionParts = System.getProperty("java.version").split("[+.\\-]+", 3)
      var major = versionParts(0).toInt
      if (major == 1) major = versionParts(1).toInt
      if (major >= 8) Seq("-Xdoclint:all", "-Xdoclint:-missing") else Seq.empty
    },

    javacJVMVersion := "1.7",
    scalacJVMVersion := "1.7",

    javacOptions in Compile ++= Seq(
      "-encoding", "UTF-8",
      "-source", javacJVMVersion.value
    ),
    // This -target option cannot be set in the Compile configuration scope since `javadoc` doesn't
    // play nicely with it; see https://github.com/sbt/sbt/issues/355#issuecomment-3817629 for
    // additional discussion and explanation.
    javacOptions in (Compile, compile) ++= Seq(
      "-target", javacJVMVersion.value
    ),

    scalacOptions in Compile ++= Seq(
      s"-target:jvm-${scalacJVMVersion.value}",
      "-sourcepath", (baseDirectory in ThisBuild).value.getAbsolutePath  // Required for relative source links in scaladoc
    ),

    // Implements -Xfatal-warnings, ignoring deprecation warnings.
    // Code snippet taken from https://issues.scala-lang.org/browse/SI-8410.
    compile in Compile := {
      val analysis = (compile in Compile).value
      val out = streams.value

      def logProblem(l: (=> String) => Unit, f: File, p: xsbti.Problem) = {
        l(f.toString + ":" + p.position.line.fold("")(_ + ":") + " " + p.message)
        l(p.position.lineContent)
        l("")
      }

      var failed = 0
      analysis.infos.allInfos.foreach { case (k, i) =>
        i.reportedProblems foreach { p =>
          val deprecation = p.message.contains("is deprecated")

          if (!deprecation) {
            failed = failed + 1
          }

          val printer: (=> String) => Unit = s => if (deprecation) {
            out.log.warn(s)
          } else {
            out.log.error("[warn] " + s)
          }

          logProblem(printer, k, p)

        }
      }

      if (failed > 0) {
        sys.error(s"$failed fatal warnings")
      }
      analysis
    }
  )

  def enable(settings: Seq[Setting[_]])(projectRef: ProjectRef) = {
    val existingSettings = projectsMap.getOrElse(projectRef.project, Seq[Setting[_]]())
    projectsMap += (projectRef.project -> (existingSettings ++ settings))
  }

  // Note ordering of these settings matter.
  /* Enable shared settings on all projects */
  (allProjects ++ optionallyEnabledProjects ++ assemblyProjects ++ copyJarsProjects ++ Seq(spark, tools))
    .foreach(enable(sharedSettings ++ DependencyOverrides.settings ++
      ExcludedDependencies.settings))

  /* Enable tests settings for all projects except examples, assembly and tools */
  (allProjects ++ optionallyEnabledProjects).foreach(enable(TestSettings.settings))

  val mimaProjects = allProjects.filterNot { x =>
    Seq(
      spark, hive, hiveThriftServer, catalyst, repl, networkCommon, networkShuffle, networkYarn,
      unsafe, testTags, sketch
    ).contains(x)
  }

  mimaProjects.foreach { x =>
    enable(MimaBuild.mimaSettings(sparkHome, x))(x)
  }

  /* Unsafe settings */
  enable(Unsafe.settings)(unsafe)

  /*
   * Set up tasks to copy dependencies during packaging. This step can be disabled in the command
   * line, so that dev/mima can run without trying to copy these files again and potentially
   * causing issues.
   */
  if (!"false".equals(System.getProperty("copyDependencies"))) {
    copyJarsProjects.foreach(enable(CopyDependencies.settings))
  }

  /* Enable Assembly for all assembly projects */
  assemblyProjects.foreach(enable(Assembly.settings))

  /* Package pyspark artifacts in a separate zip file for YARN. */
  enable(PySparkAssembly.settings)(assembly)

  /* Enable unidoc only for the root spark project */
  enable(Unidoc.settings)(spark)

  /* Catalyst ANTLR generation settings */
  enable(Catalyst.settings)(catalyst)

  /* Spark SQL Core console settings */
  enable(SQL.settings)(sql)

  /* Hive console settings */
  enable(Hive.settings)(hive)

  enable(Flume.settings)(streamingFlumeSink)

  enable(Java8TestSettings.settings)(java8Tests)

  enable(DockerIntegrationTests.settings)(dockerIntegrationTests)

  /**
   * Adds the ability to run the spark shell directly from SBT without building an assembly
   * jar.
   *
   * Usage: `build/sbt sparkShell`
   */
  val sparkShell = taskKey[Unit]("start a spark-shell.")
  val sparkPackage = inputKey[Unit](
    s"""
       |Download and run a spark package.
       |Usage `builds/sbt "sparkPackage <group:artifact:version> <MainClass> [args]
     """.stripMargin)
  val sparkSql = taskKey[Unit]("starts the spark sql CLI.")

  enable(Seq(
    connectInput in run := true,
    fork := true,
    outputStrategy in run := Some (StdoutOutput),

    javaOptions ++= Seq("-Xmx2G", "-XX:MaxPermSize=256m"),

    sparkShell := {
      (runMain in Compile).toTask(" org.apache.spark.repl.Main -usejavacp").value
    },

    sparkPackage := {
      import complete.DefaultParsers._
      val packages :: className :: otherArgs = spaceDelimited("<group:artifact:version> <MainClass> [args]").parsed.toList
      val scalaRun = (runner in run).value
      val classpath = (fullClasspath in Runtime).value
      val args = Seq("--packages", packages, "--class", className, (Keys.`package` in Compile in "core").value.getCanonicalPath) ++ otherArgs
      println(args)
      scalaRun.run("org.apache.spark.deploy.SparkSubmit", classpath.map(_.data), args, streams.value.log)
    },

    javaOptions in Compile += "-Dspark.master=local",

    sparkSql := {
      (runMain in Compile).toTask(" org.apache.spark.sql.hive.thriftserver.SparkSQLCLIDriver").value
    }
  ))(assembly)

  enable(Seq(sparkShell := sparkShell in "assembly"))(spark)

  // TODO: move this to its upstream project.
  override def projectDefinitions(baseDirectory: File): Seq[Project] = {
    super.projectDefinitions(baseDirectory).map { x =>
      if (projectsMap.exists(_._1 == x.id)) x.settings(projectsMap(x.id): _*)
      else x.settings(Seq[Setting[_]](): _*)
    } ++ Seq[Project](OldDeps.project)
  }

}

object Unsafe {
  lazy val settings = Seq(
    // This option is needed to suppress warnings from sun.misc.Unsafe usage
    javacOptions in Compile += "-XDignore.symbol.file"
  )
}

object Flume {
  lazy val settings = sbtavro.SbtAvro.avroSettings
}

object DockerIntegrationTests {
  // This serves to override the override specified in DependencyOverrides:
  lazy val settings = Seq(
    dependencyOverrides += "com.google.guava" % "guava" % "18.0"
  )
}

/**
 * Overrides to work around sbt's dependency resolution being different from Maven's.
 */
object DependencyOverrides {
  lazy val settings = Seq(
    dependencyOverrides += "com.google.guava" % "guava" % "14.0.1")
}

/**
  This excludes library dependencies in sbt, which are specified in maven but are
  not needed by sbt build.
  */
object ExcludedDependencies {
  lazy val settings = Seq(
    libraryDependencies ~= { libs => libs.filterNot(_.name == "groovy-all") }
  )
}

/**
 * Project to pull previous artifacts of Spark for generating Mima excludes.
 */
object OldDeps {

  lazy val project = Project("oldDeps", file("dev"), settings = oldDepsSettings)

  lazy val allPreviousArtifactKeys = Def.settingDyn[Seq[Option[ModuleID]]] {
    SparkBuild.mimaProjects
      .map { project => MimaKeys.previousArtifact in project }
      .map(k => Def.setting(k.value))
      .join
  }

  def oldDepsSettings() = Defaults.coreDefaultSettings ++ Seq(
    name := "old-deps",
    scalaVersion := "2.10.5",
    libraryDependencies := allPreviousArtifactKeys.value.flatten
  )
}

object Catalyst {
  lazy val settings = antlr4Settings ++ Seq(
    antlr4PackageName in Antlr4 := Some("org.apache.spark.sql.catalyst.parser"),
    antlr4GenListener in Antlr4 := true,
    antlr4GenVisitor in Antlr4 := true
  )
}

object SQL {
  lazy val settings = Seq(
    initialCommands in console :=
      """
        |import org.apache.spark.SparkContext
        |import org.apache.spark.sql.SQLContext
        |import org.apache.spark.sql.catalyst.analysis._
        |import org.apache.spark.sql.catalyst.dsl._
        |import org.apache.spark.sql.catalyst.errors._
        |import org.apache.spark.sql.catalyst.expressions._
        |import org.apache.spark.sql.catalyst.plans.logical._
        |import org.apache.spark.sql.catalyst.rules._
        |import org.apache.spark.sql.catalyst.util._
        |import org.apache.spark.sql.execution
        |import org.apache.spark.sql.functions._
        |import org.apache.spark.sql.types._
        |
        |val sc = new SparkContext("local[*]", "dev-shell")
        |val sqlContext = new SQLContext(sc)
        |import sqlContext.implicits._
        |import sqlContext._
      """.stripMargin,
    cleanupCommands in console := "sc.stop()"
  )
}

object Hive {

  lazy val settings = Seq(
    javaOptions += "-XX:MaxPermSize=256m",
    // Specially disable assertions since some Hive tests fail them
    javaOptions in Test := (javaOptions in Test).value.filterNot(_ == "-ea"),
    // Supporting all SerDes requires us to depend on deprecated APIs, so we turn off the warnings
    // only for this subproject.
    scalacOptions <<= scalacOptions map { currentOpts: Seq[String] =>
      currentOpts.filterNot(_ == "-deprecation")
    },
    initialCommands in console :=
      """
        |import org.apache.spark.SparkContext
        |import org.apache.spark.sql.catalyst.analysis._
        |import org.apache.spark.sql.catalyst.dsl._
        |import org.apache.spark.sql.catalyst.errors._
        |import org.apache.spark.sql.catalyst.expressions._
        |import org.apache.spark.sql.catalyst.plans.logical._
        |import org.apache.spark.sql.catalyst.rules._
        |import org.apache.spark.sql.catalyst.util._
        |import org.apache.spark.sql.execution
        |import org.apache.spark.sql.functions._
        |import org.apache.spark.sql.hive._
        |import org.apache.spark.sql.hive.test.TestHive._
        |import org.apache.spark.sql.hive.test.TestHive.implicits._
        |import org.apache.spark.sql.types._""".stripMargin,
    cleanupCommands in console := "sparkContext.stop()",
    // Some of our log4j jars make it impossible to submit jobs from this JVM to Hive Map/Reduce
    // in order to generate golden files.  This is only required for developers who are adding new
    // new query tests.
    fullClasspath in Test := (fullClasspath in Test).value.filterNot { f => f.toString.contains("jcl-over") }
  )
}

object Assembly {
  import sbtassembly.AssemblyUtils._
  import sbtassembly.Plugin._
  import AssemblyKeys._

  val hadoopVersion = taskKey[String]("The version of hadoop that spark is compiled against.")

  lazy val settings = assemblySettings ++ Seq(
    test in assembly := {},
    hadoopVersion := {
      sys.props.get("hadoop.version")
        .getOrElse(SbtPomKeys.effectivePom.value.getProperties.get("hadoop.version").asInstanceOf[String])
    },
    jarName in assembly <<= (version, moduleName, hadoopVersion) map { (v, mName, hv) =>
<<<<<<< HEAD
      if (mName.contains("streaming-kafka-assembly") || mName.contains("streaming-kafka-beta-assembly") || mName.contains("streaming-kinesis-asl-assembly")) {
=======
      if (mName.contains("streaming-flume-assembly") || mName.contains("streaming-kafka-assembly") || mName.contains("streaming-kinesis-asl-assembly")) {
>>>>>>> 583b5e05
        // This must match the same name used in maven (see external/kafka-assembly/pom.xml)
        s"${mName}-${v}.jar"
      } else {
        s"${mName}-${v}-hadoop${hv}.jar"
      }
    },
    jarName in (Test, assembly) <<= (version, moduleName, hadoopVersion) map { (v, mName, hv) =>
      s"${mName}-test-${v}.jar"
    },
    mergeStrategy in assembly := {
      case m if m.toLowerCase.endsWith("manifest.mf")          => MergeStrategy.discard
      case m if m.toLowerCase.matches("meta-inf.*\\.sf$")      => MergeStrategy.discard
      case "log4j.properties"                                  => MergeStrategy.discard
      case m if m.toLowerCase.startsWith("meta-inf/services/") => MergeStrategy.filterDistinctLines
      case "reference.conf"                                    => MergeStrategy.concat
      case _                                                   => MergeStrategy.first
    }
  )
}

object PySparkAssembly {
  import sbtassembly.Plugin._
  import AssemblyKeys._
  import java.util.zip.{ZipOutputStream, ZipEntry}

  lazy val settings = Seq(
    // Use a resource generator to copy all .py files from python/pyspark into a managed directory
    // to be included in the assembly. We can't just add "python/" to the assembly's resource dir
    // list since that will copy unneeded / unwanted files.
    resourceGenerators in Compile <+= resourceManaged in Compile map { outDir: File =>
      val src = new File(BuildCommons.sparkHome, "python/pyspark")
      val zipFile = new File(BuildCommons.sparkHome , "python/lib/pyspark.zip")
      zipFile.delete()
      zipRecursive(src, zipFile)
      Seq[File]()
    }
  )

  private def zipRecursive(source: File, destZipFile: File) = {
    val destOutput = new ZipOutputStream(new FileOutputStream(destZipFile))
    addFilesToZipStream("", source, destOutput)
    destOutput.flush()
    destOutput.close()
  }

  private def addFilesToZipStream(parent: String, source: File, output: ZipOutputStream): Unit = {
    if (source.isDirectory()) {
      output.putNextEntry(new ZipEntry(parent + source.getName()))
      for (file <- source.listFiles()) {
        addFilesToZipStream(parent + source.getName() + File.separator, file, output)
      }
    } else {
      val in = new FileInputStream(source)
      output.putNextEntry(new ZipEntry(parent + source.getName()))
      val buf = new Array[Byte](8192)
      var n = 0
      while (n != -1) {
        n = in.read(buf)
        if (n != -1) {
          output.write(buf, 0, n)
        }
      }
      output.closeEntry()
      in.close()
    }
  }

}

object Unidoc {

  import BuildCommons._
  import sbtunidoc.Plugin._
  import UnidocKeys._

  // for easier specification of JavaDoc package groups
  private def packageList(names: String*): String = {
    names.map(s => "org.apache.spark." + s).mkString(":")
  }

  private def ignoreUndocumentedPackages(packages: Seq[Seq[File]]): Seq[Seq[File]] = {
    packages
      .map(_.filterNot(_.getName.contains("$")))
      .map(_.filterNot(_.getCanonicalPath.contains("org/apache/spark/deploy")))
      .map(_.filterNot(_.getCanonicalPath.contains("org/apache/spark/examples")))
      .map(_.filterNot(_.getCanonicalPath.contains("org/apache/spark/memory")))
      .map(_.filterNot(_.getCanonicalPath.contains("org/apache/spark/network")))
      .map(_.filterNot(_.getCanonicalPath.contains("org/apache/spark/shuffle")))
      .map(_.filterNot(_.getCanonicalPath.contains("org/apache/spark/executor")))
      .map(_.filterNot(_.getCanonicalPath.contains("org/apache/spark/unsafe")))
      .map(_.filterNot(_.getCanonicalPath.contains("python")))
      .map(_.filterNot(_.getCanonicalPath.contains("org/apache/spark/util/collection")))
      .map(_.filterNot(_.getCanonicalPath.contains("org/apache/spark/sql/catalyst")))
      .map(_.filterNot(_.getCanonicalPath.contains("org/apache/spark/sql/execution")))
      .map(_.filterNot(_.getCanonicalPath.contains("org/apache/spark/sql/hive/test")))
  }

  val unidocSourceBase = settingKey[String]("Base URL of source links in Scaladoc.")

  lazy val settings = scalaJavaUnidocSettings ++ Seq (
    publish := {},

    unidocProjectFilter in(ScalaUnidoc, unidoc) :=
      inAnyProject -- inProjects(OldDeps.project, repl, examples, tools, streamingFlumeSink, yarn, testTags),
    unidocProjectFilter in(JavaUnidoc, unidoc) :=
      inAnyProject -- inProjects(OldDeps.project, repl, examples, tools, streamingFlumeSink, yarn, testTags),

    // Skip actual catalyst, but include the subproject.
    // Catalyst is not public API and contains quasiquotes which break scaladoc.
    unidocAllSources in (ScalaUnidoc, unidoc) := {
      ignoreUndocumentedPackages((unidocAllSources in (ScalaUnidoc, unidoc)).value)
    },

    // Skip class names containing $ and some internal packages in Javadocs
    unidocAllSources in (JavaUnidoc, unidoc) := {
      ignoreUndocumentedPackages((unidocAllSources in (JavaUnidoc, unidoc)).value)
    },

    // Javadoc options: create a window title, and group key packages on index page
    javacOptions in doc := Seq(
      "-windowtitle", "Spark " + version.value.replaceAll("-SNAPSHOT", "") + " JavaDoc",
      "-public",
      "-group", "Core Java API", packageList("api.java", "api.java.function"),
      "-group", "Spark Streaming", packageList(
        "streaming.api.java", "streaming.flume", "streaming.kafka", "streaming.kinesis"
      ),
      "-group", "MLlib", packageList(
        "mllib.classification", "mllib.clustering", "mllib.evaluation.binary", "mllib.linalg",
        "mllib.linalg.distributed", "mllib.optimization", "mllib.rdd", "mllib.recommendation",
        "mllib.regression", "mllib.stat", "mllib.tree", "mllib.tree.configuration",
        "mllib.tree.impurity", "mllib.tree.model", "mllib.util",
        "mllib.evaluation", "mllib.feature", "mllib.random", "mllib.stat.correlation",
        "mllib.stat.test", "mllib.tree.impl", "mllib.tree.loss",
        "ml", "ml.attribute", "ml.classification", "ml.clustering", "ml.evaluation", "ml.feature",
        "ml.param", "ml.recommendation", "ml.regression", "ml.tuning"
      ),
      "-group", "Spark SQL", packageList("sql.api.java", "sql.api.java.types", "sql.hive.api.java"),
      "-noqualifier", "java.lang"
    ),

    // Use GitHub repository for Scaladoc source links
    unidocSourceBase := s"https://github.com/apache/spark/tree/v${version.value}",

    scalacOptions in (ScalaUnidoc, unidoc) ++= Seq(
      "-groups" // Group similar methods together based on the @group annotation.
    ) ++ (
      // Add links to sources when generating Scaladoc for a non-snapshot release
      if (!isSnapshot.value) {
        Opts.doc.sourceUrl(unidocSourceBase.value + "€{FILE_PATH}.scala")
      } else {
        Seq()
      }
    )
  )
}

object CopyDependencies {

  val copyDeps = TaskKey[Unit]("copyDeps", "Copies needed dependencies to the build directory.")
  val destPath = (crossTarget in Compile) / "jars"

  lazy val settings = Seq(
    copyDeps := {
      val dest = destPath.value
      if (!dest.isDirectory() && !dest.mkdirs()) {
        throw new IOException("Failed to create jars directory.")
      }

      (dependencyClasspath in Compile).value.map(_.data)
        .filter { jar => jar.isFile() }
        .foreach { jar =>
          val destJar = new File(dest, jar.getName())
          if (destJar.isFile()) {
            destJar.delete()
          }
          Files.copy(jar.toPath(), destJar.toPath())
        }
    },
    crossTarget in (Compile, packageBin) := destPath.value,
    packageBin in Compile <<= (packageBin in Compile).dependsOn(copyDeps)
  )

}

object Java8TestSettings {
  import BuildCommons._

  lazy val settings = Seq(
    javacJVMVersion := "1.8",
    // Targeting Java 8 bytecode is only supported in Scala 2.11.4 and higher:
    scalacJVMVersion := (if (System.getProperty("scala-2.10") == "true") "1.7" else "1.8")
  )
}

object TestSettings {
  import BuildCommons._

  private val scalaBinaryVersion =
    if (System.getProperty("scala-2.10") == "true") {
      "2.10"
    } else {
      "2.11"
    }

  lazy val settings = Seq (
    // Fork new JVMs for tests and set Java options for those
    fork := true,
    // Setting SPARK_DIST_CLASSPATH is a simple way to make sure any child processes
    // launched by the tests have access to the correct test-time classpath.
    envVars in Test ++= Map(
      "SPARK_DIST_CLASSPATH" ->
        (fullClasspath in Test).value.files.map(_.getAbsolutePath).mkString(":").stripSuffix(":"),
      "SPARK_PREPEND_CLASSES" -> "1",
      "SPARK_SCALA_VERSION" -> scalaBinaryVersion,
      "SPARK_TESTING" -> "1",
      "JAVA_HOME" -> sys.env.get("JAVA_HOME").getOrElse(sys.props("java.home"))),
    javaOptions in Test += s"-Djava.io.tmpdir=$testTempDir",
    javaOptions in Test += "-Dspark.test.home=" + sparkHome,
    javaOptions in Test += "-Dspark.testing=1",
    javaOptions in Test += "-Dspark.port.maxRetries=100",
    javaOptions in Test += "-Dspark.master.rest.enabled=false",
    javaOptions in Test += "-Dspark.ui.enabled=false",
    javaOptions in Test += "-Dspark.ui.showConsoleProgress=false",
    javaOptions in Test += "-Dspark.unsafe.exceptionOnMemoryLeak=true",
    javaOptions in Test += "-Dsun.io.serialization.extendedDebugInfo=true",
    javaOptions in Test += "-Dderby.system.durability=test",
    javaOptions in Test ++= System.getProperties.asScala.filter(_._1.startsWith("spark"))
      .map { case (k,v) => s"-D$k=$v" }.toSeq,
    javaOptions in Test += "-ea",
    javaOptions in Test ++= "-Xmx3g -Xss4096k -XX:PermSize=128M -XX:MaxNewSize=256m -XX:MaxPermSize=1g"
      .split(" ").toSeq,
    javaOptions += "-Xmx3g",
    // Exclude tags defined in a system property
    testOptions in Test += Tests.Argument(TestFrameworks.ScalaTest,
      sys.props.get("test.exclude.tags").map { tags =>
        tags.split(",").flatMap { tag => Seq("-l", tag) }.toSeq
      }.getOrElse(Nil): _*),
    testOptions in Test += Tests.Argument(TestFrameworks.JUnit,
      sys.props.get("test.exclude.tags").map { tags =>
        Seq("--exclude-categories=" + tags)
      }.getOrElse(Nil): _*),
    // Show full stack trace and duration in test cases.
    testOptions in Test += Tests.Argument("-oDF"),
    testOptions in Test += Tests.Argument(TestFrameworks.JUnit, "-v", "-a"),
    // Enable Junit testing.
    libraryDependencies += "com.novocode" % "junit-interface" % "0.11" % "test",
    // Only allow one test at a time, even across projects, since they run in the same JVM
    parallelExecution in Test := false,
    // Make sure the test temp directory exists.
    resourceGenerators in Test <+= resourceManaged in Test map { outDir: File =>
      var dir = new File(testTempDir)
      if (!dir.isDirectory()) {
        // Because File.mkdirs() can fail if multiple callers are trying to create the same
        // parent directory, this code tries to create parents one at a time, and avoids
        // failures when the directories have been created by somebody else.
        val stack = new Stack[File]()
        while (!dir.isDirectory()) {
          stack.push(dir)
          dir = dir.getParentFile()
        }

        while (stack.nonEmpty) {
          val d = stack.pop()
          require(d.mkdir() || d.isDirectory(), s"Failed to create directory $d")
        }
      }
      Seq[File]()
    },
    concurrentRestrictions in Global += Tags.limit(Tags.Test, 1),
    // Remove certain packages from Scaladoc
    scalacOptions in (Compile, doc) := Seq(
      "-groups",
      "-skip-packages", Seq(
        "org.apache.spark.api.python",
        "org.apache.spark.network",
        "org.apache.spark.deploy",
        "org.apache.spark.util.collection"
      ).mkString(":"),
      "-doc-title", "Spark " + version.value.replaceAll("-SNAPSHOT", "") + " ScalaDoc"
    )
  )

}<|MERGE_RESOLUTION|>--- conflicted
+++ resolved
@@ -41,15 +41,9 @@
   ).map(ProjectRef(buildLocation, _))
 
   val streamingProjects@Seq(
-<<<<<<< HEAD
-    streaming, streamingKafka, streamingKafkaBeta
+    streaming, streamingFlumeSink, streamingFlume, streamingKafka, streamingKafkaBeta
   ) = Seq(
-    "streaming", "streaming-kafka", "streaming-kafka-beta"
-=======
-    streaming, streamingFlumeSink, streamingFlume, streamingKafka
-  ) = Seq(
-    "streaming", "streaming-flume-sink", "streaming-flume", "streaming-kafka"
->>>>>>> 583b5e05
+    "streaming", "streaming-flume-sink", "streaming-flume", "streaming-kafka", "streaming-kafka-beta"
   ).map(ProjectRef(buildLocation, _))
 
   val allProjects@Seq(
@@ -64,13 +58,8 @@
     Seq("yarn", "java8-tests", "ganglia-lgpl", "streaming-kinesis-asl",
       "docker-integration-tests").map(ProjectRef(buildLocation, _))
 
-<<<<<<< HEAD
-  val assemblyProjects@Seq(assembly, networkYarn, streamingKafkaAssembly, streamingKafkaBetaAssembly, streamingKinesisAslAssembly) =
-    Seq("assembly", "network-yarn", "streaming-kafka-assembly", "streaming-kafka-beta-assembly", "streaming-kinesis-asl-assembly")
-=======
-  val assemblyProjects@Seq(networkYarn, streamingFlumeAssembly, streamingKafkaAssembly, streamingKinesisAslAssembly) =
-    Seq("network-yarn", "streaming-flume-assembly", "streaming-kafka-assembly", "streaming-kinesis-asl-assembly")
->>>>>>> 583b5e05
+  val assemblyProjects@Seq(networkYarn, streamingFlumeAssembly, streamingKafkaAssembly, streamingKafkaBetaAssembly, streamingKinesisAslAssembly) =
+    Seq("network-yarn", "streaming-flume-assembly", "streaming-kafka-assembly", "streaming-kafka-beta-assembly", "streaming-kinesis-asl-assembly")
       .map(ProjectRef(buildLocation, _))
 
   val copyJarsProjects@Seq(assembly, examples) = Seq("assembly", "examples")
@@ -503,11 +492,7 @@
         .getOrElse(SbtPomKeys.effectivePom.value.getProperties.get("hadoop.version").asInstanceOf[String])
     },
     jarName in assembly <<= (version, moduleName, hadoopVersion) map { (v, mName, hv) =>
-<<<<<<< HEAD
-      if (mName.contains("streaming-kafka-assembly") || mName.contains("streaming-kafka-beta-assembly") || mName.contains("streaming-kinesis-asl-assembly")) {
-=======
-      if (mName.contains("streaming-flume-assembly") || mName.contains("streaming-kafka-assembly") || mName.contains("streaming-kinesis-asl-assembly")) {
->>>>>>> 583b5e05
+      if (mName.contains("streaming-flume-assembly") || mName.contains("streaming-kafka-assembly") || mName.contains("streaming-kafka-beta-assembly") || mName.contains("streaming-kinesis-asl-assembly")) {
         // This must match the same name used in maven (see external/kafka-assembly/pom.xml)
         s"${mName}-${v}.jar"
       } else {
